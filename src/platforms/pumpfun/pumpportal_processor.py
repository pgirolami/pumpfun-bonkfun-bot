"""
PumpFun-specific PumpPortal event processor.
File: src/platforms/pumpfun/pumpportal_processor.py
"""

from solders.pubkey import Pubkey

<<<<<<< HEAD
from core.pubkeys import LAMPORTS_PER_SOL, TOKEN_DECIMALS
=======
from core.pubkeys import SystemAddresses
>>>>>>> 03a4e7bc
from interfaces.core import Platform, TokenInfo
from platforms.pumpfun.address_provider import PumpFunAddressProvider
from utils.logger import get_logger

logger = get_logger(__name__)


class PumpFunPumpPortalProcessor:
    """PumpPortal processor for pump.fun tokens."""

    def __init__(self):
        """Initialize the processor with address provider."""
        self.address_provider = PumpFunAddressProvider()

    @property
    def platform(self) -> Platform:
        """Get the platform this processor handles."""
        return Platform.PUMP_FUN

    @property
    def supported_pool_names(self) -> list[str]:
        """Get the pool names this processor supports from PumpPortal."""
        return ["pump"]  # PumpPortal pool name for pump.fun

    def can_process(self, token_data: dict) -> bool:
        """Check if this processor can handle the given token data.

        Args:
            token_data: Token data from PumpPortal

        Returns:
            True if this processor can handle the token data
        """
        pool = token_data.get("pool", "").lower()
        return pool in self.supported_pool_names

    def process_token_data(self, token_data: dict, creation_timestamp: float) -> TokenInfo | None:
        """Process pump.fun token data from PumpPortal.

        Args:
            token_data: Token data from PumpPortal WebSocket

        Returns:
            TokenInfo if token creation found, None otherwise
        """
        try:
            # Extract required fields
            name = token_data.get("name", "")
            symbol = token_data.get("symbol", "")
            mint_str = token_data.get("mint")
            bonding_curve_str = token_data.get("bondingCurveKey")
            creator_str = token_data.get("traderPublicKey")  # Maps to user field
            uri = token_data.get("uri", "")

            # Extract PumpPortal-specific initial buy data
            initial_buy = token_data.get("initialBuy")  # Decimal token amount
            sol_amount = token_data.get("solAmount")  # SOL decimal amount

            # Extract virtual reserves (state after creator's first buy)
            v_sol_in_curve = token_data.get("vSolInBondingCurve")  # Decimal SOL
            v_tokens_in_curve = token_data.get("vTokensInBondingCurve")  # Decimal tokens
            
            # Convert to raw units for trade tracking
            virtual_sol_reserves = int(v_sol_in_curve * LAMPORTS_PER_SOL) if v_sol_in_curve is not None else None
            virtual_token_reserves = int(v_tokens_in_curve * 10**TOKEN_DECIMALS) if v_tokens_in_curve is not None else None

            # Additional fields available from PumpPortal but not currently used:
            # - marketCapSol: Market cap in SOL
            # - signature: Transaction signature

            if not all([mint_str, bonding_curve_str, creator_str]):
                logger.warning(f"Missing required fields in PumpPortal token data: {token_data}")
                return None

            # Convert string addresses to Pubkey objects
            mint = Pubkey.from_string(mint_str)
            bonding_curve = Pubkey.from_string(bonding_curve_str)
            user = Pubkey.from_string(creator_str)

            # For PumpPortal, we assume the creator is the same as the user
            # since PumpPortal doesn't distinguish between them
            creator = user

            # Derive additional addresses using platform provider
            # PumpPortal doesn't distinguish between Token and Token2022.
            # Default to TOKEN_2022_PROGRAM as per pump.fun's migration to create_v2.
            # Technical limitation: Cannot distinguish from pre-parsed data, but risk is low
            # since pump.fun now defaults to Token2022 for all new tokens.
            token_program_id = SystemAddresses.TOKEN_2022_PROGRAM

            associated_bonding_curve = (
                self.address_provider.derive_associated_bonding_curve(
                    mint, bonding_curve, token_program_id
                )
            )
            creator_vault = self.address_provider.derive_creator_vault(creator)

            return TokenInfo(
                name=name,
                symbol=symbol,
                uri=uri,
                mint=mint,
                platform=Platform.PUMP_FUN,
                bonding_curve=bonding_curve,
                associated_bonding_curve=associated_bonding_curve,
                user=user,
                creator=creator,
                creator_vault=creator_vault,
<<<<<<< HEAD
                initial_buy_token_amount_decimal=initial_buy,
                initial_buy_sol_amount_decimal=sol_amount,
                virtual_sol_reserves=virtual_sol_reserves,
                virtual_token_reserves=virtual_token_reserves,
                creation_timestamp=creation_timestamp,
=======
                token_program_id=token_program_id,
>>>>>>> 03a4e7bc
            )

        except Exception:
            logger.exception("Failed to process PumpPortal token data")
            return None<|MERGE_RESOLUTION|>--- conflicted
+++ resolved
@@ -5,11 +5,8 @@
 
 from solders.pubkey import Pubkey
 
-<<<<<<< HEAD
 from core.pubkeys import LAMPORTS_PER_SOL, TOKEN_DECIMALS
-=======
 from core.pubkeys import SystemAddresses
->>>>>>> 03a4e7bc
 from interfaces.core import Platform, TokenInfo
 from platforms.pumpfun.address_provider import PumpFunAddressProvider
 from utils.logger import get_logger
@@ -118,15 +115,12 @@
                 user=user,
                 creator=creator,
                 creator_vault=creator_vault,
-<<<<<<< HEAD
                 initial_buy_token_amount_decimal=initial_buy,
                 initial_buy_sol_amount_decimal=sol_amount,
                 virtual_sol_reserves=virtual_sol_reserves,
                 virtual_token_reserves=virtual_token_reserves,
                 creation_timestamp=creation_timestamp,
-=======
                 token_program_id=token_program_id,
->>>>>>> 03a4e7bc
             )
 
         except Exception:
