"""
Universal trading coordinator that works with any platform.
Cleaned up to remove all platform-specific hardcoding.
"""

import asyncio
from time import monotonic, time
from typing import Any

from database.manager import DatabaseManager
import uvloop
from solders.pubkey import Pubkey

from core.client import SolanaClient
from core.priority_fee.manager import PriorityFeeManager
from core.wallet import Wallet
from database.models import PositionConverter
from interfaces.core import Platform, TokenInfo
from monitoring.listener_factory import ListenerFactory
from platforms import get_platform_implementations
from trading.platform_aware import PlatformAwareBuyer, PlatformAwareSeller
from trading.position import ExitReason, Position
from trading.position_monitor import PositionMonitor
from utils.logger import get_logger
from utils.volatility import VolatilityCalculator, calculate_take_profit_adjustment

asyncio.set_event_loop_policy(uvloop.EventLoopPolicy())

logger = get_logger(__name__)


class UniversalTrader:
    """Universal trading coordinator that works with any supported platform."""

    def __init__(
        self,
        rpc_config: dict,
        wallet: Wallet,
        buy_amount: float,
        buy_slippage: float,
        sell_slippage: float,
        max_wallet_loss_percentage: float | None = None,
        # Platform configuration
        platform: Platform | str = Platform.PUMP_FUN,
        # Listener configuration
        listener_type: str = "logs",
        geyser_endpoint: str | None = None,
        geyser_api_token: str | None = None,
        geyser_auth_type: str = "x-token",
        pumpportal_url: str = "wss://pumpportal.fun/api/data",
        # Exit strategy configuration
        take_profit_percentage: float | None = None,
        stop_loss_percentage: float | None = None,
        trailing_stop_percentage: float | None = None,
        max_hold_time: int | None = None,
        max_buy_time: float | None = None,
        max_no_price_change_time: int | None = None,
        price_check_interval: int = 10,
        # Priority fee configuration
        enable_dynamic_priority_fee: bool = False,
        enable_fixed_priority_fee: bool = True,
        fixed_priority_fee: int = 200_000,
        extra_priority_fee: float = 0.0,
        hard_cap_prior_fee: int = 200_000,
        # Retry and timeout settings
        max_retries: int = 3,
        wait_time_after_creation: int = 15,
        max_token_age: int | float = 0.001,
        token_wait_timeout: int = 30,
        # Trading filters
        match_string: str | None = None,
        bro_address: str | None = None,
        max_buys: int | None = None,
        min_initial_buy_sol: float = 1.0,
        # Compute unit configuration
        compute_units: dict | None = None,
        # Testing configuration
        testing: dict | None = None,
        offset_wallets: list[str] | None = None,
        # Database configuration
        database_manager: DatabaseManager | None = None,
        # Parallel position configuration
        max_active_mints: int = 1,
        # Blockhash caching configuration
        blockhash_update_interval: float = 10.0,
        # Volatility-based adjustments
        enable_volatility_adjustment: bool = False,
        volatility_window_seconds: float = 5.0,
        volatility_thresholds: dict | None = None,
        volatility_tp_adjustments: dict | None = None,
        # Insufficient gain exit condition
        min_gain_percentage: float | None = None,
        min_gain_time_window: int = 2,
        # Trade tracking configuration
        trade_staleness_threshold: float = 30.0,
        # Market quality configuration
        market_quality_config: dict | None = None,
    ):
        """Initialize the universal trader."""
        # Core components
        self.solana_client = SolanaClient(rpc_config, blockhash_update_interval)
        self.wallet = wallet
        self.priority_fee_manager = PriorityFeeManager(
            client=self.solana_client,
            enable_dynamic_fee=enable_dynamic_priority_fee,
            enable_fixed_fee=enable_fixed_priority_fee,
            fixed_fee=fixed_priority_fee,
            extra_fee=extra_priority_fee,
            hard_cap=hard_cap_prior_fee,
        )

        # Database manager
        self.database_manager = database_manager

        # Generate run ID for this trader instance
        self.run_id = str(int(time() * 1000))

        # Platform constants (loaded from blockchain at startup)
        self.platform_constants: dict[str, Any] = {}

        # Trading parameters (needed for validation)
        self.buy_amount = buy_amount

        # Platform setup
        if isinstance(platform, str):
            self.platform = Platform(platform)
        else:
            self.platform = platform

        logger.info(
            f"Initialized Universal Trader for platform: {self.platform.value} with run_id={self.run_id}"
        )

        # Validate platform support
        try:
            from platforms import platform_factory

            if not platform_factory.registry.is_platform_supported(self.platform):
                raise ValueError(f"Platform {self.platform.value} is not supported")
        except Exception:
            logger.exception("Platform validation failed")
            raise

        # Store compute unit configuration
        self.compute_units = compute_units or {}

        # Extract testing configuration
        self.dry_run = False
        dry_run_wait_time = 0.5
        if testing:
            self.dry_run = testing.get("dry_run", False)
            dry_run_wait_time = testing.get("dry_run_wait_time_seconds", 0.5)

        # Trade tracking configuration
        self.trade_staleness_threshold = trade_staleness_threshold

        # Convert offset_wallets to set for efficient lookup, but only if dry_run is enabled
        excluded_wallets = set(offset_wallets) if (offset_wallets and self.dry_run) else set()
        if offset_wallets and not self.dry_run:
            logger.warning(
                "offset_wallets is configured but dry_run is disabled. "
                "Excluded wallet offsets will only be active in dry_run mode."
            )

        # Initialize token listener for trade tracking
        logger.info(f"Creating token listener for trade tracking (type: {listener_type})")
        self.token_listener = ListenerFactory.create_listener(
            listener_type=listener_type,
            wss_endpoint=rpc_config["wss_endpoint"],
            geyser_endpoint=geyser_endpoint,
            geyser_api_token=geyser_api_token,
            geyser_auth_type=geyser_auth_type,
            pumpportal_url=pumpportal_url,
            platforms=[self.platform],  # Only listen for our platform
            excluded_wallets=excluded_wallets,
            database_manager=self.database_manager,
        )
        if self.token_listener is None:
            logger.error(f"Failed to create token listener for type: {listener_type}")
            raise RuntimeError(f"Failed to create token listener for type: {listener_type}")
        else:
            logger.info(f"Successfully created token listener: {type(self.token_listener).__name__}")

        # Market quality configuration
        if market_quality_config and market_quality_config.get("enabled", False):
            from trading.market_quality import MarketQualityController

            lookback_minutes = market_quality_config.get("lookback_minutes")
            exploration_probability = market_quality_config.get("exploration_probability")
            min_trades_for_analysis = market_quality_config.get("min_trades_for_analysis")
            algorithm = market_quality_config.get("algorithm", "win_rate")

            if lookback_minutes is None:
                raise ValueError("market_quality.lookback_minutes is required when enabled")
            if exploration_probability is None:
                raise ValueError(
                    "market_quality.exploration_probability is required when enabled"
                )
            if min_trades_for_analysis is None:
                raise ValueError(
                    "market_quality.min_trades_for_analysis is required when enabled"
                )

            self.market_quality_controller = MarketQualityController(
                database_manager=database_manager,
                lookback_minutes=lookback_minutes,
                exploration_probability=exploration_probability,
                min_trades_for_analysis=min_trades_for_analysis,
                algorithm=algorithm,
            )
            logger.info(
                f"Market quality controller enabled "
                f"(algorithm: {algorithm}, lookback: {lookback_minutes} min, "
                f"exploration: {exploration_probability:.2%}, "
                f"min_trades: {min_trades_for_analysis})"
            )
        else:
            self.market_quality_controller = None
            logger.info("Market quality controller disabled")

        # Store RPC endpoints for listener creation
        self.wss_endpoint = rpc_config["wss_endpoint"]

        # Get platform-specific implementations (after token_listener is created)
        self.platform_implementations = get_platform_implementations(
            self.platform, self.solana_client, 
            listener=self.token_listener,
            trade_staleness_threshold=self.trade_staleness_threshold
        )

        # Create platform-aware traders based on mode
        if self.dry_run:
            from trading.dry_run_platform_aware import (
                DryRunPlatformAwareBuyer,
                DryRunPlatformAwareSeller,
            )

            logger.info("Initializing DRY-RUN mode traders")

            self.buyer = DryRunPlatformAwareBuyer(
                self.solana_client,
                self.wallet,
                self.priority_fee_manager,
                buy_amount,
                buy_slippage,
                max_retries,
                curve_manager=self.platform_implementations.curve_manager,
                dry_run_wait_time=dry_run_wait_time,
                compute_units=self.compute_units,
                database_manager=self.database_manager,
            )

            self.seller = DryRunPlatformAwareSeller(
                self.solana_client,
                self.wallet,
                self.priority_fee_manager,
                sell_slippage,
                max_retries,
                curve_manager=self.platform_implementations.curve_manager,
                dry_run_wait_time=dry_run_wait_time,
                compute_units=self.compute_units,
                database_manager=self.database_manager,
            )
        else:
            if self.buy_amount > 0.1:
                raise ValueError(
                    "Buy amount must NOT be greater than 0.1 SOL in live mode"
                )

            # Create platform-aware traders
            self.buyer = PlatformAwareBuyer(
                self.solana_client,
                self.wallet,
                self.priority_fee_manager,
                buy_amount,
                buy_slippage,
                max_retries,
                compute_units=self.compute_units,
            )

            self.seller = PlatformAwareSeller(
                self.solana_client,
                self.wallet,
                self.priority_fee_manager,
                sell_slippage,
                max_retries,
                compute_units=self.compute_units,
            )


        # Trading parameters
        self.buy_slippage = buy_slippage
        self.sell_slippage = sell_slippage
        self.max_retries = max_retries

        # Exit strategy parameters
        self.take_profit_percentage = take_profit_percentage
        self.stop_loss_percentage = stop_loss_percentage
        self.trailing_stop_percentage = trailing_stop_percentage
        self.max_hold_time = max_hold_time
        self.max_buy_time = max_buy_time
        self.max_no_price_change_time = max_no_price_change_time
        self.price_check_interval = price_check_interval

        # Volatility-based adjustments
        self.enable_volatility_adjustment = enable_volatility_adjustment
        self.volatility_window_seconds = volatility_window_seconds
        self.volatility_thresholds = volatility_thresholds or {
            'low': 0.05,    # < 5% per window
            'medium': 0.1,  # 5-10% per window
        }
        self.volatility_tp_adjustments = volatility_tp_adjustments or {
            'low': 0.0,      # No adjustment
            'medium': 0.25,  # Reduce by 25%
            'high': 0.45,    # Reduce by 45%
        }

        # Insufficient gain exit condition
        self.min_gain_percentage = min_gain_percentage
        self.min_gain_time_window = min_gain_time_window
        

        # Timing parameters
        self.wait_time_after_creation = wait_time_after_creation
        self.max_token_age = max_token_age
        self.token_wait_timeout = token_wait_timeout

        # Trading filters/modes
        self.match_string = match_string
        self.bro_address = bro_address
        self.max_buys = max_buys
        self.min_initial_buy_sol = min_initial_buy_sol
        self.buy_count = 0  # Counter for number of successful buys

        # State tracking
<<<<<<< HEAD
        self.token_queue: asyncio.Queue[TokenInfo] = asyncio.Queue[TokenInfo]()
=======
        self.traded_mints: set[Pubkey] = set()
        self.traded_token_programs: dict[str, Pubkey] = {}  # Maps mint (as string) to token_program_id
        self.token_queue: asyncio.Queue = asyncio.Queue()
>>>>>>> 03a4e7bc
        self.processing: bool = False
        self.token_timestamps: dict[str, float] = {}
        self._queued_tokens: set[str] = set()  # Track tokens already queued to prevent duplicates
        self._stop_event = asyncio.Event()  # Event to signal stopping
        self._main_stop_event = asyncio.Event()  # Event to signal main loop stopping
        self._max_buys_reached = False  # Flag to track if max_buys limit reached

        # Parallel position tracking
        self.max_active_mints = max_active_mints
        self.position_tasks: dict[str, asyncio.Task] = {}
        
        # Wallet balance monitoring
        self._balance_monitoring_task: asyncio.Task | None = None
        self._initial_wallet_balance_sol: float | None = None  # Store initial balance for drawdown calculation
        
        # Circuit breaker configuration
        self.max_wallet_loss_percentage = max_wallet_loss_percentage
        self._circuit_breaker_triggered: bool = False

    def _mint_prefix(self, mint: Pubkey) -> str:
        """Get short mint prefix for logging."""
        return str(mint)[:8]

    async def _log_wallet_balance(self) -> None:
        """Log the current SOL balance for this trader's wallet."""
        try:
            balance_lamports = await self.solana_client.get_sol_balance(self.wallet.pubkey)
            balance_sol = balance_lamports / 1_000_000_000  # Convert lamports to SOL
            
            # Store initial balance on first log
            if self._initial_wallet_balance_sol is None:
                self._initial_wallet_balance_sol = balance_sol
                logger.info(f"Initial wallet balance: {balance_sol} SOL")
            
            # Calculate increase
            increase_sol = balance_sol - self._initial_wallet_balance_sol
            increase_percentage = (increase_sol / self._initial_wallet_balance_sol) * 100 if self._initial_wallet_balance_sol > 0 else 0
            
            # Format increase display
            increase_text = f" | Increase: {increase_sol} SOL ({increase_percentage:+.2f}%)"
            
            # Check circuit breaker
            self._check_circuit_breaker(balance_sol)
            
            logger.info(
                f"Wallet {self.wallet.pubkey} balance: "
                f"{balance_sol} SOL ({balance_lamports:,} lamports){increase_text}"
            )
            
            # Store in database if available
            if self.database_manager:
                try:
                    await self.database_manager.insert_wallet_balance(
                        wallet_pubkey=str(self.wallet.pubkey),
                        balance_sol=balance_sol,
                        balance_lamports=balance_lamports,
                        run_id=self.run_id,
                    )
                except Exception as e:
                    logger.exception(f"Failed to store wallet balance in database: {e}")
                    
        except Exception as e:
            logger.error(f"Failed to get wallet balance: {e}")

    def _check_circuit_breaker(self, current_balance_sol: float) -> bool:
        """Check if circuit breaker should be triggered based on wallet loss.
        
        Args:
            current_balance_sol: Current wallet balance in SOL
            
        Returns:
            True if circuit breaker is triggered (stop buying), False otherwise
        """
        # If already triggered, stay triggered
        if self._circuit_breaker_triggered:
            return True
        
        # If no threshold configured, circuit breaker is disabled
        if self.max_wallet_loss_percentage is None:
            return False
        
        # If no initial balance yet, cannot check
        if self._initial_wallet_balance_sol is None:
            return False
        
        # Calculate current loss percentage
        loss_percentage = ((self._initial_wallet_balance_sol - current_balance_sol) / self._initial_wallet_balance_sol) * 100
        
        # Trigger if loss exceeds threshold
        if loss_percentage >= self.max_wallet_loss_percentage:
            self._circuit_breaker_triggered = True
            logger.warning(
                f"CIRCUIT BREAKER TRIGGERED: Wallet loss {loss_percentage:.2f}% exceeds threshold "
                f"{self.max_wallet_loss_percentage:.2f}%. Stopping new token purchases."
            )
            return True
        
        return False

    async def _start_balance_monitoring(self) -> None:
        """Start background wallet balance monitoring."""
        logger.debug("Starting wallet balance monitoring (every 60 seconds)")
        
        # Log initial balance
        await self._log_wallet_balance()
        
        # Start background monitoring task
        self._balance_monitoring_task = asyncio.create_task(self._balance_monitoring_loop())

    async def _balance_monitoring_loop(self) -> None:
        """Background loop for wallet balance monitoring."""
        while not self._stop_event.is_set():
            try:
                await asyncio.sleep(60)  # Check every minute
                await self._log_wallet_balance()
            except asyncio.CancelledError:
                logger.debug("Balance monitoring task cancelled")
                break
            except Exception as e:
                logger.exception(f"Error in balance monitoring loop: {e}")
                await asyncio.sleep(5)  # Short delay before retrying

    async def _stop_balance_monitoring(self) -> None:
        """Stop background wallet balance monitoring."""
        if self._balance_monitoring_task:
            self._balance_monitoring_task.cancel()
            try:
                await self._balance_monitoring_task
            except asyncio.CancelledError:
                pass
            self._balance_monitoring_task = None
            logger.debug("Stopped wallet balance monitoring")

    async def start(self) -> None:
        """Start the trading bot and listen for new tokens."""
        logger.info(f"Starting Universal Trader for {self.platform.value}")
        logger.info(
            f"Match filter: {self.match_string if self.match_string else 'None'}"
        )
        logger.info(
            f"Creator filter: {self.bro_address if self.bro_address else 'None'}"
        )
        logger.info(f"Max buys: {self.max_buys if self.max_buys else 'unlimited'}")

        logger.info(f"Max token age: {self.max_token_age} seconds")
        logger.info(f"Max no price change time: {self.max_no_price_change_time} seconds")

        try:
            health_resp = await self.solana_client.get_health()
            logger.info(f"RPC warm-up successful (getHealth passed: {health_resp})")
        except Exception as e:
            logger.warning(f"RPC warm-up failed: {e!s}")

        # Load platform-specific constants from blockchain
        try:
            await self._load_platform_constants()
        except Exception as e:
            logger.exception(f"Failed to load platform constants: {e}")
            # Continue without constants - some operations may fail but bot can still run

        # Resume monitoring of any active positions from database before listening
        try:
            await self._resume_active_positions()
        except Exception:
            logger.exception("Failed to resume active positions from database")

        try:
            # Start wallet balance monitoring
            await self._start_balance_monitoring()
            
            # Start continuous trading with max_buys limit
            logger.info(f"Starting continuous trading (max_buys: {self.max_buys})")
            processor_task = asyncio.create_task(self._process_token_queue())

            try:
                # Create a task for the listener
                listener_task = asyncio.create_task(
                    self.token_listener.listen_for_messages(
                        lambda token: self._queue_token(token),
                        self.match_string,
                        self.bro_address,
                    )
                )
                
                # Wait for either the listener to stop or the main stop event
                done, pending = await asyncio.wait(
                    [listener_task, asyncio.create_task(self._main_stop_event.wait())],
                    return_when=asyncio.FIRST_COMPLETED
                )
                
                # Cancel the remaining task
                for task in pending:
                    task.cancel()
                    try:
                        await task
                    except asyncio.CancelledError:
                        pass
                        
            except Exception:
                logger.exception("Token listening stopped due to error")
            finally:
                processor_task.cancel()
                try:
                    await processor_task
                except asyncio.CancelledError:
                    pass

        except Exception:
            logger.exception("Trading stopped due to error")

        finally:
            await self._cleanup_resources()
            logger.info("Universal Trader has shut down")


    async def _cleanup_resources(self) -> None:
        """Perform cleanup operations before shutting down."""
        # Stop wallet balance monitoring
        await self._stop_balance_monitoring()
        
        # Cancel all active position monitoring tasks
        if self.position_tasks:
            logger.info(
                f"Cancelling {len(self.position_tasks)} active position task(s)..."
            )
            for task in self.position_tasks.values():
                task.cancel()

            # Wait for all tasks to finish
            await asyncio.gather(*self.position_tasks.values(), return_exceptions=True)
            logger.info("All position tasks cancelled")

        # DO NOT cleanup tokens on interrupt - user can recover manually
        total_interrupted = len(self.position_tasks)
        if total_interrupted > 0:
            logger.warning(
                f"{total_interrupted} position(s) interrupted. "
                f"Tokens NOT burned - manual recovery possible."
            )
<<<<<<< HEAD
=======
            return None
        finally:
            listener_task.cancel()
            try:
                await listener_task
            except asyncio.CancelledError:
                pass

    async def _cleanup_resources(self) -> None:
        """Perform cleanup operations before shutting down."""
        if self.traded_mints:
            try:
                logger.info(f"Cleaning up {len(self.traded_mints)} traded token(s)...")
                # Build parallel lists of mints and token_program_ids
                mints_list = list(self.traded_mints)
                token_program_ids = [
                    self.traded_token_programs.get(str(mint))
                    for mint in mints_list
                ]
                await handle_cleanup_post_session(
                    self.solana_client,
                    self.wallet,
                    mints_list,
                    token_program_ids,
                    self.priority_fee_manager,
                    self.cleanup_mode,
                    self.cleanup_with_priority_fee,
                    self.cleanup_force_close_with_burn,
                )
            except Exception:
                logger.exception("Error during cleanup")
>>>>>>> 03a4e7bc

        # old_keys = {k for k in self.token_timestamps if k not in self.processed_tokens}
        # for key in old_keys:
        #     self.token_timestamps.pop(key, None)

        await self.solana_client.close()

    async def _queue_token(self, token_info: TokenInfo) -> None:
        """Queue a token for processing if not already processed."""

        # Check if we should stop
        if self._stop_event.is_set():
            logger.info("Stop event set, ignoring new tokens")
            return
            
        token_key = str(token_info.mint)

        # Prevent duplicate queuing (can happen during WebSocket reconnection)
        if token_key in self._queued_tokens:
            logger.warning(
                f"[{self._mint_prefix(token_info.mint)}] Token already queued, skipping duplicate"
            )
            return

        # Check capacity using active position tasks
        if len(self.position_tasks) >= self.max_active_mints:
            active_mints = [self._mint_prefix(mint) for mint in self.position_tasks.keys() if isinstance(mint, str)]
            logger.info(
                f"[{self._mint_prefix(token_info.mint)}] Skipping new token - at capacity ({len(self.position_tasks)}/{self.max_active_mints}). Active mints: {active_mints}"
            )
            return

        # Check circuit breaker
        if self._circuit_breaker_triggered:
            logger.warning(
                f"[{self._mint_prefix(token_info.mint)}] Skipping token due to circuit breaker (wallet loss threshold exceeded)"
            )
            return

        if token_info.initial_buy_sol_amount_decimal < self.min_initial_buy_sol:
            logger.info(
                f"[{self._mint_prefix(token_info.mint)}] Skipping token from creator [{str(token_info.creator)[:8]}] because initial SOL amount is too low {token_info.initial_buy_sol_amount_decimal} SOL (min: {self.min_initial_buy_sol} SOL)"
            )
            return

        # Record timestamp when token was discovered
        self.token_timestamps[token_key] = monotonic()
        
        # Mark as queued to prevent duplicates
        self._queued_tokens.add(token_key)

        await self.token_queue.put(token_info)
        logger.debug(
            f"Queued new token: {token_info.symbol} ({token_info.mint}) on {token_info.platform.value} (slot reserved)"
        )

    async def _process_token_queue(self) -> None:
        """Process tokens concurrently up to max_active_mints limit."""
        while True:
            token_info = None
            task_done_called = False
            task_spawned = False
            try:
                # Get next token from queue
                token_info = await self.token_queue.get()
                token_key = str(token_info.mint)

                # Check freshness
                current_time = monotonic()
                token_age = current_time - self.token_timestamps.get(
                    token_key
                )
                self.token_timestamps.pop(token_key, None)
                if token_age > self.max_token_age:
                    logger.debug(
                        f"[{self._mint_prefix(token_info.mint)}] Skipping - too old ({token_age:.1f}s)"
                    )
                    # Remove from queued set since we're skipping it (not processing)
                    self._queued_tokens.discard(token_key)
                    # Mark task as done before continuing
                    self.token_queue.task_done()
                    task_done_called = True
                    continue


                # Spawn concurrent task
                task = asyncio.create_task(self._handle_token(token_info))
                task_spawned = True
                logger.debug(f"_process_token_queue() [{self._mint_prefix(token_info.mint)}] Created position task")
                
                # Mark task as done after successfully spawning the task
                # Note: We don't discard from _queued_tokens here - _handle_token_wrapper will do it
                self.token_queue.task_done()
                task_done_called = True
            except asyncio.CancelledError:
                # Mark task as done if we got a token before cancellation and haven't called it yet
                if token_info is not None and not task_done_called:
                    self.token_queue.task_done()
                # Discard from queued set if we didn't spawn a task (prevents leak)
                if token_info is not None and not task_spawned:
                    self._queued_tokens.discard(str(token_info.mint))
                break
            except Exception:
                logger.exception("Error in token queue processor")
                # Mark task as done even on error to maintain queue consistency
                if token_info is not None and not task_done_called:
                    self.token_queue.task_done()
                # Discard from queued set if we didn't spawn a task (prevents leak)
                if token_info is not None and not task_spawned:
                    self._queued_tokens.discard(str(token_info.mint))

    async def _handle_token(self, token_info: TokenInfo) -> None:
        """Handle a new token creation event."""
        try:
            # Validate that token is for our platform
            if token_info.platform != self.platform:
                logger.warning(
                    f"Token platform mismatch: expected {self.platform.value}, got {token_info.platform.value}"
                )
                return

            # Persist to database if available
            if self.database_manager:
                try:
                    # Insert token info (will be ignored if already exists)
                    await self.database_manager.insert_token_info(token_info)
                except Exception as e:
                    logger.exception(f"Failed to persist token info to database: {e}")


            # Check market quality buy decision (synchronous, uses cached score)
            if self.market_quality_controller:
                should_buy = self.market_quality_controller.should_buy(token_info.mint)
                if not should_buy:
                    quality_score = self.market_quality_controller.get_cached_quality_score()
                    logger.info(
                        f"[{self._mint_prefix(token_info.mint)}] Skipping buy - "
                        f"market quality insufficient (score: {quality_score:.2f})"
                    )
                    return

            # Create position before buy (will be updated when buy confirms)
            position = Position.create_from_token_info(
                token_info=token_info,
                max_hold_time=self.max_hold_time,
                max_no_price_change_time=self.max_no_price_change_time,
                trailing_stop_percentage=self.trailing_stop_percentage,
                min_gain_percentage=self.min_gain_percentage,
                min_gain_time_window=self.min_gain_time_window,
                buy_amount=self.buy_amount,
            )

            # Create PositionMonitor instance
            curve_manager = self.platform_implementations.curve_manager
            position_monitor = PositionMonitor(
                position=position,
                token_info=token_info,
                curve_manager=curve_manager,
                buyer=self.buyer,
                seller=self.seller,
                price_check_interval=self.price_check_interval,
                token_listener=self.token_listener,
                buy_amount=self.buy_amount,
                buy_slippage=self.buy_slippage,
                wait_time_after_creation=self.wait_time_after_creation,
                max_buy_time=self.max_buy_time,
                database_manager=self.database_manager,
                run_id=self.run_id,
                enable_volatility_adjustment=self.enable_volatility_adjustment,
                volatility_window_seconds=self.volatility_window_seconds,
                volatility_tp_adjustments=self.volatility_tp_adjustments,
                take_profit_percentage=self.take_profit_percentage,
                stop_loss_percentage=self.stop_loss_percentage,
                market_quality_controller=self.market_quality_controller,
                on_buy_sent=self._increment_buy_count,
                on_buy_confirmed=None,
            )
            
            # Start position monitoring (subscribes to trades, inserts position to DB, starts monitor loop)
            mint_key = str(token_info.mint)
            monitoring_task = await position_monitor.start_monitoring()
            monitoring_task.add_done_callback(lambda _: self._cleanup_position_task(mint_key))
            self.position_tasks[mint_key] = monitoring_task
            active_mints = [self._mint_prefix(mint) for mint in self.position_tasks.keys() if isinstance(mint, str)]
            logger.info(f"[{self._mint_prefix(token_info.mint)}] Added monitoring task to self.position_tasks dict which now contains: {active_mints}")

            if self._stop_event.is_set():
                return

        except Exception:
            logger.exception(f"Error handling token {token_info.symbol}")
<<<<<<< HEAD
        finally:
            # Cleanup: Remove from queued set after processing completes (allows same token to be processed again if it comes in later)
            self._queued_tokens.discard(token_info.mint)

    def _increment_buy_count(self) -> None:
        """Increment buy counter and check max_buys limit."""
        self.buy_count += 1
        logger.info(f"Buy count: {self.buy_count}/{self.max_buys if self.max_buys else 'unlimited'}")
        if self.max_buys and self.buy_count >= self.max_buys:
            logger.info(f"Reached max_buys limit ({self.max_buys}). Will stop after all positions close...")
            self._max_buys_reached = True
            self._stop_event.set()

    def _cleanup_position_task(self, mint: str) -> None:
        """Callback to remove position task when monitoring completes.
        
        Args:
            mint: Token mint address
        """
        if mint in self.position_tasks:
            del self.position_tasks[mint]
            active_mints = [self._mint_prefix(mint) for mint in self.position_tasks.keys() if isinstance(mint, str)]
            logger.info(f"Cleaned up position task for mint {self._mint_prefix(mint)}. position_tasks now contains: {active_mints}")
        else:
            active_mints = [self._mint_prefix(mint) for mint in self.position_tasks.keys() if isinstance(mint, str)]
            logger.warning(f"Unable to remove position task for mint {self._mint_prefix(mint)} from position_tasks. position_tasks now contains: {active_mints}")
=======

    async def _handle_successful_buy(
        self, token_info: TokenInfo, buy_result: TradeResult
    ) -> None:
        """Handle successful token purchase."""
        logger.info(
            f"Successfully bought {token_info.symbol} on {token_info.platform.value}"
        )
        self._log_trade(
            "buy",
            token_info,
            buy_result.price,
            buy_result.amount,
            buy_result.tx_signature,
        )
        self.traded_mints.add(token_info.mint)
        # Track token program for cleanup
        mint_str = str(token_info.mint)
        if token_info.token_program_id:
            self.traded_token_programs[mint_str] = token_info.token_program_id

        # Choose exit strategy
        if not self.marry_mode:
            if self.exit_strategy == "tp_sl":
                await self._handle_tp_sl_exit(token_info, buy_result)
            elif self.exit_strategy == "time_based":
                await self._handle_time_based_exit(token_info)
            elif self.exit_strategy == "manual":
                logger.info("Manual exit strategy - position will remain open")
        else:
            logger.info("Marry mode enabled. Skipping sell operation.")

    async def _handle_failed_buy(
        self, token_info: TokenInfo, buy_result: TradeResult
    ) -> None:
        """Handle failed token purchase."""
        logger.error(f"Failed to buy {token_info.symbol}: {buy_result.error_message}")
        # Close ATA if enabled
        await handle_cleanup_after_failure(
            self.solana_client,
            self.wallet,
            token_info.mint,
            token_info.token_program_id,
            self.priority_fee_manager,
            self.cleanup_mode,
            self.cleanup_with_priority_fee,
            self.cleanup_force_close_with_burn,
        )

    async def _handle_tp_sl_exit(
        self, token_info: TokenInfo, buy_result: TradeResult
    ) -> None:
        """Handle take profit/stop loss exit strategy."""
        # Create position
        position = Position.create_from_buy_result(
            mint=token_info.mint,
            symbol=token_info.symbol,
            entry_price=buy_result.price,
            quantity=buy_result.amount,
            take_profit_percentage=self.take_profit_percentage,
            stop_loss_percentage=self.stop_loss_percentage,
            max_hold_time=self.max_hold_time,
        )

        logger.info(f"Created position: {position}")
        if position.take_profit_price:
            logger.info(f"Take profit target: {position.take_profit_price:.8f} SOL")
        if position.stop_loss_price:
            logger.info(f"Stop loss target: {position.stop_loss_price:.8f} SOL")

        # Monitor position until exit condition is met
        await self._monitor_position_until_exit(token_info, position)

    async def _handle_time_based_exit(self, token_info: TokenInfo) -> None:
        """Handle legacy time-based exit strategy."""
        logger.info(f"Waiting for {self.wait_time_after_buy} seconds before selling...")
        await asyncio.sleep(self.wait_time_after_buy)

        logger.info(f"Selling {token_info.symbol}...")
        sell_result: TradeResult = await self.seller.execute(token_info)

        if sell_result.success:
            logger.info(f"Successfully sold {token_info.symbol}")
            self._log_trade(
                "sell",
                token_info,
                sell_result.price,
                sell_result.amount,
                sell_result.tx_signature,
            )
            # Close ATA if enabled
            await handle_cleanup_after_sell(
                self.solana_client,
                self.wallet,
                token_info.mint,
                token_info.token_program_id,
                self.priority_fee_manager,
                self.cleanup_mode,
                self.cleanup_with_priority_fee,
                self.cleanup_force_close_with_burn,
            )
        else:
            logger.error(
                f"Failed to sell {token_info.symbol}: {sell_result.error_message}"
            )

    async def _monitor_position_until_exit(
        self, token_info: TokenInfo, position: Position
    ) -> None:
        """Monitor a position until exit conditions are met."""
        logger.info(
            f"Starting position monitoring (check interval: {self.price_check_interval}s)"
        )

        # Get pool address for price monitoring using platform-agnostic method
        pool_address = self._get_pool_address(token_info)
        curve_manager = self.platform_implementations.curve_manager

        while position.is_active:
            try:
                # Get current price from pool/curve
                current_price = await curve_manager.calculate_price(pool_address)

                # Check if position should be exited
                should_exit, exit_reason = position.should_exit(current_price)

                if should_exit and exit_reason:
                    logger.info(f"Exit condition met: {exit_reason.value}")
                    logger.info(f"Current price: {current_price:.8f} SOL")

                    # Log PnL before exit
                    pnl = position.get_pnl(current_price)
                    logger.info(
                        f"Position PnL: {pnl['price_change_pct']:.2f}% ({pnl['unrealized_pnl_sol']:.6f} SOL)"
                    )

                    # Execute sell
                    sell_result = await self.seller.execute(token_info)

                    if sell_result.success:
                        # Close position with actual exit price
                        position.close_position(sell_result.price, exit_reason)

                        logger.info(
                            f"Successfully exited position: {exit_reason.value}"
                        )
                        self._log_trade(
                            "sell",
                            token_info,
                            sell_result.price,
                            sell_result.amount,
                            sell_result.tx_signature,
                        )

                        # Log final PnL
                        final_pnl = position.get_pnl()
                        logger.info(
                            f"Final PnL: {final_pnl['price_change_pct']:.2f}% ({final_pnl['unrealized_pnl_sol']:.6f} SOL)"
                        )

                        # Close ATA if enabled
                        await handle_cleanup_after_sell(
                            self.solana_client,
                            self.wallet,
                            token_info.mint,
                            token_info.token_program_id,
                            self.priority_fee_manager,
                            self.cleanup_mode,
                            self.cleanup_with_priority_fee,
                            self.cleanup_force_close_with_burn,
                        )
                    else:
                        logger.error(
                            f"Failed to exit position: {sell_result.error_message}"
                        )
                        # Keep monitoring in case sell can be retried

                    break
                else:
                    # Log current status
                    pnl = position.get_pnl(current_price)
                    logger.debug(
                        f"Position status: {current_price:.8f} SOL ({pnl['price_change_pct']:+.2f}%)"
                    )

                # Wait before next price check
                await asyncio.sleep(self.price_check_interval)
>>>>>>> 03a4e7bc


    def _get_pool_address(self, token_info: TokenInfo) -> Pubkey:
        """Get the pool/curve address for price monitoring using platform-agnostic method."""
        address_provider = self.platform_implementations.address_provider

        # Use platform-specific logic to get the appropriate address
        if hasattr(token_info, "bonding_curve") and token_info.bonding_curve:
            return token_info.bonding_curve
        elif hasattr(token_info, "pool_state") and token_info.pool_state:
            return token_info.pool_state
        else:
            # Fallback to deriving the address using platform provider
            return address_provider.derive_pool_address(token_info.mint)

    async def _load_platform_constants(self) -> None:
        """Load platform-specific constants from the blockchain."""
        try:
            # Get platform implementations
            implementations = get_platform_implementations(self.platform, self.solana_client)
            curve_manager = implementations.curve_manager
            
            # Load constants from the curve manager
            self.platform_constants = await curve_manager.get_platform_constants()
            
            logger.info(f"Successfully loaded {len(self.platform_constants)} platform constants for {self.platform.value}")
                            
        except Exception as e:
            logger.exception(f"Failed to load platform constants for {self.platform.value}")
            raise

    async def _resume_active_positions(self) -> None:
        """Load active positions from DB and resume monitoring with current config."""
        if not self.database_manager:
            return

        try:
            positions = await self.database_manager.get_active_positions(
                min_gain_percentage=self.min_gain_percentage,
                min_gain_time_window=self.min_gain_time_window
            )
        except Exception as e:
            logger.exception(f"Error loading active positions: {e}")
            return

        if not positions:
            return

        logger.info(f"Resuming {len(positions)} active position(s) from database")

        for position in positions:
            logger.info(f"Handling {position}")
            try:
                token_info = await self.database_manager.get_token_info(
                    str(position.mint), position.platform.value
                )
            except Exception as e:
                logger.exception(f"Failed to load TokenInfo for {position.mint}: {e}")
                continue

            if not token_info:
                logger.warning(
                    f"Missing TokenInfo in DB for {self._mint_prefix(position.mint)}; skipping resume"
                )
                continue

            # Apply current exit configuration to the loaded position
            position._apply_exit_strategy_config(
                take_profit_percentage=self.take_profit_percentage,
                stop_loss_percentage=self.stop_loss_percentage,
                trailing_stop_percentage=self.trailing_stop_percentage,
                max_hold_time=self.max_hold_time,
                max_no_price_change_time=self.max_no_price_change_time,
            )
            
            # Create PositionMonitor instance for resumed position
            curve_manager = self.platform_implementations.curve_manager
            position_monitor = PositionMonitor(
                position=position,
                token_info=token_info,
                curve_manager=curve_manager,
                buyer=self.buyer,
                seller=self.seller,
                price_check_interval=self.price_check_interval,
                token_listener=self.token_listener,
                buy_amount=self.buy_amount,
                buy_slippage=self.buy_slippage,
                wait_time_after_creation=self.wait_time_after_creation,
                max_buy_time=self.max_buy_time,
                database_manager=self.database_manager,
                run_id=self.run_id,
                enable_volatility_adjustment=self.enable_volatility_adjustment,
                volatility_window_seconds=self.volatility_window_seconds,
                volatility_tp_adjustments=self.volatility_tp_adjustments,
                take_profit_percentage=self.take_profit_percentage,
                stop_loss_percentage=self.stop_loss_percentage,
                market_quality_controller=self.market_quality_controller,
                on_buy_sent=None,  # Resumed positions don't increment buy count
                on_buy_confirmed=None,
            )
            
            # Track as active and start monitoring task
            task_key = str(position.mint)
            monitoring_task = await position_monitor.start_monitoring()
            monitoring_task.add_done_callback(lambda _: self._cleanup_resumed_position_task(task_key))
            self.position_tasks[task_key] = monitoring_task
            logger.info(f"_resume_active_positions() [{self._mint_prefix(token_info.mint)}] Created position task")

    def _apply_current_exit_config(self, position: Position) -> None:
        """Override exit strategy thresholds using current bot config."""
        # Use the Position's built-in method to avoid code duplication
        pass

    def _cleanup_resumed_position_task(self, mint: str) -> None:
        """Callback to remove resumed position task when monitoring completes.
        
        Args:
            mint: Token mint address
        """
        if mint in self.position_tasks:
            del self.position_tasks[mint]
            logger.info(f"[{self._mint_prefix(mint)}] Removed resumed position task")
        
        # Check if we should stop the trader after all positions close
        if self._max_buys_reached and len(self.position_tasks) == 0:
            logger.info("All positions have closed after reaching max_buys limit. Stopping trader...")
            # This will cause the main loop to exit
            self._main_stop_event.set()


# Backward compatibility alias
PumpTrader = UniversalTrader  # Legacy name for backward compatibility<|MERGE_RESOLUTION|>--- conflicted
+++ resolved
@@ -27,6 +27,10 @@
 asyncio.set_event_loop_policy(uvloop.EventLoopPolicy())
 
 logger = get_logger(__name__)
+
+        # mint_str = str(token_info.mint)
+        # if token_info.token_program_id:
+        #     self.traded_token_programs[mint_str] = token_info.token_program_id
 
 
 class UniversalTrader:
@@ -333,13 +337,9 @@
         self.buy_count = 0  # Counter for number of successful buys
 
         # State tracking
-<<<<<<< HEAD
         self.token_queue: asyncio.Queue[TokenInfo] = asyncio.Queue[TokenInfo]()
-=======
-        self.traded_mints: set[Pubkey] = set()
+#        self.traded_mints: set[Pubkey] = set()
         self.traded_token_programs: dict[str, Pubkey] = {}  # Maps mint (as string) to token_program_id
-        self.token_queue: asyncio.Queue = asyncio.Queue()
->>>>>>> 03a4e7bc
         self.processing: bool = False
         self.token_timestamps: dict[str, float] = {}
         self._queued_tokens: set[str] = set()  # Track tokens already queued to prevent duplicates
@@ -579,40 +579,6 @@
                 f"{total_interrupted} position(s) interrupted. "
                 f"Tokens NOT burned - manual recovery possible."
             )
-<<<<<<< HEAD
-=======
-            return None
-        finally:
-            listener_task.cancel()
-            try:
-                await listener_task
-            except asyncio.CancelledError:
-                pass
-
-    async def _cleanup_resources(self) -> None:
-        """Perform cleanup operations before shutting down."""
-        if self.traded_mints:
-            try:
-                logger.info(f"Cleaning up {len(self.traded_mints)} traded token(s)...")
-                # Build parallel lists of mints and token_program_ids
-                mints_list = list(self.traded_mints)
-                token_program_ids = [
-                    self.traded_token_programs.get(str(mint))
-                    for mint in mints_list
-                ]
-                await handle_cleanup_post_session(
-                    self.solana_client,
-                    self.wallet,
-                    mints_list,
-                    token_program_ids,
-                    self.priority_fee_manager,
-                    self.cleanup_mode,
-                    self.cleanup_with_priority_fee,
-                    self.cleanup_force_close_with_burn,
-                )
-            except Exception:
-                logger.exception("Error during cleanup")
->>>>>>> 03a4e7bc
 
         # old_keys = {k for k in self.token_timestamps if k not in self.processed_tokens}
         # for key in old_keys:
@@ -804,7 +770,6 @@
 
         except Exception:
             logger.exception(f"Error handling token {token_info.symbol}")
-<<<<<<< HEAD
         finally:
             # Cleanup: Remove from queued set after processing completes (allows same token to be processed again if it comes in later)
             self._queued_tokens.discard(token_info.mint)
@@ -831,195 +796,6 @@
         else:
             active_mints = [self._mint_prefix(mint) for mint in self.position_tasks.keys() if isinstance(mint, str)]
             logger.warning(f"Unable to remove position task for mint {self._mint_prefix(mint)} from position_tasks. position_tasks now contains: {active_mints}")
-=======
-
-    async def _handle_successful_buy(
-        self, token_info: TokenInfo, buy_result: TradeResult
-    ) -> None:
-        """Handle successful token purchase."""
-        logger.info(
-            f"Successfully bought {token_info.symbol} on {token_info.platform.value}"
-        )
-        self._log_trade(
-            "buy",
-            token_info,
-            buy_result.price,
-            buy_result.amount,
-            buy_result.tx_signature,
-        )
-        self.traded_mints.add(token_info.mint)
-        # Track token program for cleanup
-        mint_str = str(token_info.mint)
-        if token_info.token_program_id:
-            self.traded_token_programs[mint_str] = token_info.token_program_id
-
-        # Choose exit strategy
-        if not self.marry_mode:
-            if self.exit_strategy == "tp_sl":
-                await self._handle_tp_sl_exit(token_info, buy_result)
-            elif self.exit_strategy == "time_based":
-                await self._handle_time_based_exit(token_info)
-            elif self.exit_strategy == "manual":
-                logger.info("Manual exit strategy - position will remain open")
-        else:
-            logger.info("Marry mode enabled. Skipping sell operation.")
-
-    async def _handle_failed_buy(
-        self, token_info: TokenInfo, buy_result: TradeResult
-    ) -> None:
-        """Handle failed token purchase."""
-        logger.error(f"Failed to buy {token_info.symbol}: {buy_result.error_message}")
-        # Close ATA if enabled
-        await handle_cleanup_after_failure(
-            self.solana_client,
-            self.wallet,
-            token_info.mint,
-            token_info.token_program_id,
-            self.priority_fee_manager,
-            self.cleanup_mode,
-            self.cleanup_with_priority_fee,
-            self.cleanup_force_close_with_burn,
-        )
-
-    async def _handle_tp_sl_exit(
-        self, token_info: TokenInfo, buy_result: TradeResult
-    ) -> None:
-        """Handle take profit/stop loss exit strategy."""
-        # Create position
-        position = Position.create_from_buy_result(
-            mint=token_info.mint,
-            symbol=token_info.symbol,
-            entry_price=buy_result.price,
-            quantity=buy_result.amount,
-            take_profit_percentage=self.take_profit_percentage,
-            stop_loss_percentage=self.stop_loss_percentage,
-            max_hold_time=self.max_hold_time,
-        )
-
-        logger.info(f"Created position: {position}")
-        if position.take_profit_price:
-            logger.info(f"Take profit target: {position.take_profit_price:.8f} SOL")
-        if position.stop_loss_price:
-            logger.info(f"Stop loss target: {position.stop_loss_price:.8f} SOL")
-
-        # Monitor position until exit condition is met
-        await self._monitor_position_until_exit(token_info, position)
-
-    async def _handle_time_based_exit(self, token_info: TokenInfo) -> None:
-        """Handle legacy time-based exit strategy."""
-        logger.info(f"Waiting for {self.wait_time_after_buy} seconds before selling...")
-        await asyncio.sleep(self.wait_time_after_buy)
-
-        logger.info(f"Selling {token_info.symbol}...")
-        sell_result: TradeResult = await self.seller.execute(token_info)
-
-        if sell_result.success:
-            logger.info(f"Successfully sold {token_info.symbol}")
-            self._log_trade(
-                "sell",
-                token_info,
-                sell_result.price,
-                sell_result.amount,
-                sell_result.tx_signature,
-            )
-            # Close ATA if enabled
-            await handle_cleanup_after_sell(
-                self.solana_client,
-                self.wallet,
-                token_info.mint,
-                token_info.token_program_id,
-                self.priority_fee_manager,
-                self.cleanup_mode,
-                self.cleanup_with_priority_fee,
-                self.cleanup_force_close_with_burn,
-            )
-        else:
-            logger.error(
-                f"Failed to sell {token_info.symbol}: {sell_result.error_message}"
-            )
-
-    async def _monitor_position_until_exit(
-        self, token_info: TokenInfo, position: Position
-    ) -> None:
-        """Monitor a position until exit conditions are met."""
-        logger.info(
-            f"Starting position monitoring (check interval: {self.price_check_interval}s)"
-        )
-
-        # Get pool address for price monitoring using platform-agnostic method
-        pool_address = self._get_pool_address(token_info)
-        curve_manager = self.platform_implementations.curve_manager
-
-        while position.is_active:
-            try:
-                # Get current price from pool/curve
-                current_price = await curve_manager.calculate_price(pool_address)
-
-                # Check if position should be exited
-                should_exit, exit_reason = position.should_exit(current_price)
-
-                if should_exit and exit_reason:
-                    logger.info(f"Exit condition met: {exit_reason.value}")
-                    logger.info(f"Current price: {current_price:.8f} SOL")
-
-                    # Log PnL before exit
-                    pnl = position.get_pnl(current_price)
-                    logger.info(
-                        f"Position PnL: {pnl['price_change_pct']:.2f}% ({pnl['unrealized_pnl_sol']:.6f} SOL)"
-                    )
-
-                    # Execute sell
-                    sell_result = await self.seller.execute(token_info)
-
-                    if sell_result.success:
-                        # Close position with actual exit price
-                        position.close_position(sell_result.price, exit_reason)
-
-                        logger.info(
-                            f"Successfully exited position: {exit_reason.value}"
-                        )
-                        self._log_trade(
-                            "sell",
-                            token_info,
-                            sell_result.price,
-                            sell_result.amount,
-                            sell_result.tx_signature,
-                        )
-
-                        # Log final PnL
-                        final_pnl = position.get_pnl()
-                        logger.info(
-                            f"Final PnL: {final_pnl['price_change_pct']:.2f}% ({final_pnl['unrealized_pnl_sol']:.6f} SOL)"
-                        )
-
-                        # Close ATA if enabled
-                        await handle_cleanup_after_sell(
-                            self.solana_client,
-                            self.wallet,
-                            token_info.mint,
-                            token_info.token_program_id,
-                            self.priority_fee_manager,
-                            self.cleanup_mode,
-                            self.cleanup_with_priority_fee,
-                            self.cleanup_force_close_with_burn,
-                        )
-                    else:
-                        logger.error(
-                            f"Failed to exit position: {sell_result.error_message}"
-                        )
-                        # Keep monitoring in case sell can be retried
-
-                    break
-                else:
-                    # Log current status
-                    pnl = position.get_pnl(current_price)
-                    logger.debug(
-                        f"Position status: {current_price:.8f} SOL ({pnl['price_change_pct']:+.2f}%)"
-                    )
-
-                # Wait before next price check
-                await asyncio.sleep(self.price_check_interval)
->>>>>>> 03a4e7bc
 
 
     def _get_pool_address(self, token_info: TokenInfo) -> Pubkey:
