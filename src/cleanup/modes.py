from cleanup.manager import AccountCleanupManager
from utils.logger import get_logger

logger = get_logger(__name__)


async def cleanup_after_sell(
    client,
    wallet,
    mint,
    token_program_id,
    priority_fee_manager,
<<<<<<< HEAD
    cleanup_with_prior_fee,
    force_burn,
):
    """Always cleanup ATA after successful sell."""
    logger.info("[Cleanup] After sell.")
    manager = AccountCleanupManager(
        client, wallet, priority_fee_manager, cleanup_with_prior_fee, force_burn
    )
    await manager.cleanup_ata(mint)
=======
    cleanup_mode,
    cleanup_with_prior_fee,
    force_burn,
):
    if should_cleanup_after_failure(cleanup_mode):
        logger.info("[Cleanup] Triggered by failed buy transaction.")
        manager = AccountCleanupManager(
            client, wallet, priority_fee_manager, cleanup_with_prior_fee, force_burn
        )
        await manager.cleanup_ata(mint, token_program_id)


async def handle_cleanup_after_sell(
    client,
    wallet,
    mint,
    token_program_id,
    priority_fee_manager,
    cleanup_mode,
    cleanup_with_prior_fee,
    force_burn,
):
    if should_cleanup_after_sell(cleanup_mode):
        logger.info("[Cleanup] Triggered after token sell.")
        manager = AccountCleanupManager(
            client, wallet, priority_fee_manager, cleanup_with_prior_fee, force_burn
        )
        await manager.cleanup_ata(mint, token_program_id)


async def handle_cleanup_post_session(
    client,
    wallet,
    mints,
    token_program_ids,
    priority_fee_manager,
    cleanup_mode,
    cleanup_with_prior_fee,
    force_burn,
):
    if should_cleanup_post_session(cleanup_mode):
        logger.info("[Cleanup] Triggered post trading session.")
        manager = AccountCleanupManager(
            client, wallet, priority_fee_manager, cleanup_with_prior_fee, force_burn
        )
        for mint, token_program_id in zip(mints, token_program_ids):
            await manager.cleanup_ata(mint, token_program_id)
>>>>>>> 03a4e7bc
<|MERGE_RESOLUTION|>--- conflicted
+++ resolved
@@ -3,6 +3,16 @@
 
 logger = get_logger(__name__)
 
+def should_cleanup_after_failure(cleanup_mode) -> bool:
+    return cleanup_mode == "on_fail"
+
+
+def should_cleanup_after_sell(cleanup_mode) -> bool:
+    return cleanup_mode == "after_sell"
+
+
+def should_cleanup_post_session(cleanup_mode) -> bool:
+    return cleanup_mode == "post_session"
 
 async def cleanup_after_sell(
     client,
@@ -10,17 +20,6 @@
     mint,
     token_program_id,
     priority_fee_manager,
-<<<<<<< HEAD
-    cleanup_with_prior_fee,
-    force_burn,
-):
-    """Always cleanup ATA after successful sell."""
-    logger.info("[Cleanup] After sell.")
-    manager = AccountCleanupManager(
-        client, wallet, priority_fee_manager, cleanup_with_prior_fee, force_burn
-    )
-    await manager.cleanup_ata(mint)
-=======
     cleanup_mode,
     cleanup_with_prior_fee,
     force_burn,
@@ -67,5 +66,4 @@
             client, wallet, priority_fee_manager, cleanup_with_prior_fee, force_burn
         )
         for mint, token_program_id in zip(mints, token_program_ids):
-            await manager.cleanup_ata(mint, token_program_id)
->>>>>>> 03a4e7bc
+            await manager.cleanup_ata(mint, token_program_id)