"""
Solana client abstraction for blockchain operations.
"""

import asyncio
import base64
import json
<<<<<<< HEAD
import logging
import random
=======
import struct
>>>>>>> b6928d1f
from typing import Any

import aiohttp
from dataclasses import dataclass
from solana.rpc.async_api import AsyncClient
from solana.rpc.commitment import Commitment, Confirmed, Processed
from solana.rpc.core import UnconfirmedTxError
from solana.rpc.types import TxOpts
from solders.compute_budget import set_compute_unit_limit, set_compute_unit_price
from solders.hash import Hash
from solders.instruction import Instruction
from solders.keypair import Keypair
from solders.message import Message
from solders.pubkey import Pubkey
from solders.solders import EncodedConfirmedTransactionWithStatusMeta, Signature
from solders.system_program import TransferParams, transfer
from solders.transaction import Transaction

from utils.logger import get_logger
from tenacity import (
    after_log,
    retry,
    retry_if_not_exception_type,
    stop_after_attempt,
    wait_fixed,
)

logger = get_logger(__name__)

# Helius tip account addresses
HELIUS_TIP_ACCOUNTS = [
    Pubkey.from_string("4ACfpUFoaSD9bfPdeu6DBt89gB6ENTeHBXCAi87NhDEE"),
    Pubkey.from_string("D2L6yPZ2FmmmTKPgzaMKdhu6EWZcTpLy1Vhx8uvZe7NZ"),
    Pubkey.from_string("9bnz4RShgq1hAnLnZbP8kbgBg1kEmcJBYQq3gQbmnSta"),
    Pubkey.from_string("5VY91ws6B2hMmBFRsXkoAAdsPHBJwRfBht4DXox3xkwn"),
    Pubkey.from_string("2nyhqdwKcJZR2vcqCyrYsaPVdAnFoJjiksCXJ7hfEYgD"),
    Pubkey.from_string("2q5pghRs6arqVjRvT5gfgWfWcHWmw1ZuCzphgd5KfWGJ"),
    Pubkey.from_string("wyvPkWjVZz1M8fHQnMMCDTQDbkManefNNhweYk5WkcF"),
    Pubkey.from_string("3KCKozbAaF75qEU33jtzozcJ29yJuaLJTy2jFdzUY8bT"),
    Pubkey.from_string("4vieeGHPYPG2MmyPRcYjdiDmmhN3ww7hsFNap8pVN3Ey"),
    Pubkey.from_string("4TQLFNWK8AovT1gFvda5jfw2oJeRMKEmw7aH6MGBJ3or"),
]


def set_loaded_accounts_data_size_limit(bytes_limit: int) -> Instruction:
    """
    Create SetLoadedAccountsDataSizeLimit instruction to reduce CU consumption.

    By default, Solana transactions can load up to 64MB of account data,
    costing 16k CU (8 CU per 32KB). Setting a lower limit reduces CU
    consumption and improves transaction priority.

    NOTE: CU savings are NOT visible in "consumed CU" metrics, which only
    show execution CU. The 16k CU loaded accounts overhead is counted
    separately for transaction priority/cost calculation.

    Args:
        bytes_limit: Max account data size in bytes (e.g., 512_000 = 512KB)

    Returns:
        Compute Budget instruction with discriminator 4

    Reference:
        https://www.anza.xyz/blog/cu-optimization-with-setloadedaccountsdatasizelimit
    """
    COMPUTE_BUDGET_PROGRAM = Pubkey.from_string(
        "ComputeBudget111111111111111111111111111111"
    )

    data = struct.pack("<BI", 4, bytes_limit)
    return Instruction(COMPUTE_BUDGET_PROGRAM, data, [])


class SolanaClient:
    """Abstraction for Solana RPC client operations."""

    tip_amount_lamports = int(0.000005*1_000_000_000)

    def __init__(self, rpc_config: dict, blockhash_update_interval: float = 10.0):
        """Initialize Solana client with RPC configuration.

        Args:
            rpc_config: Dictionary containing:
                - rpc_endpoint: URL of the Solana RPC endpoint
                - wss_endpoint: URL of the WebSocket endpoint
                - send_method: Either "solana" (standard RPC) or "helius_sender"
                - helius_sender (optional): Configuration dict with:
                    - routing: "dual" or "swqos_only"
                    - tip_amount_sol: Tip amount in SOL (defaults based on routing)
                    - endpoint (optional): Override endpoint (defaults to London)
            blockhash_update_interval: Interval in seconds to update cached blockhash
        """
        self.rpc_endpoint = rpc_config["rpc_endpoint"]
        self.wss_endpoint = rpc_config["wss_endpoint"]
        self.send_method = rpc_config.get("send_method", "solana")
        self._helius_sender_config = rpc_config.get("helius_sender")
        
        # Initialize Helius Sender attributes (always initialized, even if not used)
        self._helius_session: aiohttp.ClientSession | None = None
        self._helius_ping_task: asyncio.Task | None = None
        
        # Setup Helius Sender if enabled
        if self.send_method == "helius_sender":
            if not self._helius_sender_config:
                self._helius_sender_config = {}
            routing = self._helius_sender_config.get("routing", "swqos_only")
            # Use HTTPS endpoint as per Helius documentation
            base_endpoint = self._helius_sender_config.get(
                "endpoint", "http://lon-sender.helius-rpc.com/fast"
            )
            # Append routing query parameter if swqos_only
            if routing == "swqos_only":
                # Add swqos_only parameter if not already present
                if "swqos_only" not in base_endpoint:
                    separator = "&" if "?" in base_endpoint else "?"
                    self._helius_endpoint = f"{base_endpoint}{separator}swqos_only=true"
                else:
                    self._helius_endpoint = base_endpoint
            else:
                self._helius_endpoint = base_endpoint
            # Construct ping endpoint URL from main endpoint (remove query params for ping)
            ping_base = self._helius_endpoint.split("?")[0]
            if "/fast" in ping_base:
                self._helius_ping_endpoint = ping_base.replace("/fast", "/ping")
            else:
                # Fallback: append /ping if /fast not found
                ping_base = ping_base.rstrip("/")
                self._helius_ping_endpoint = f"{ping_base}/ping"
            # Default tip amounts based on routing
            if routing == "dual":
                self.tip_amount_lamports = int(
                    self._helius_sender_config.get("tip_amount_sol", 0.001)
                    * 1_000_000_000
                )
            else:  # swqos_only (default)
                self.tip_amount_lamports = int(
                    self._helius_sender_config.get("tip_amount_sol", 0.000005)
                    * 1_000_000_000
                )
            logger.info(
                f"Helius Sender enabled: endpoint={self._helius_endpoint}, "
                f"routing={routing}, tip={self.tip_amount_lamports / 1_000_000_000} SOL"
            )
        
        self._client = None
        self._cached_blockhash: Hash | None = None
        self._blockhash_lock = asyncio.Lock()
        self._blockhash_update_interval = blockhash_update_interval
        self._blockhash_updater_task = asyncio.create_task(
            self.start_blockhash_updater()
        )
        
        # Start Helius Sender connection warming if enabled
        if self.send_method == "helius_sender":
            self._helius_session = aiohttp.ClientSession()
            self._helius_ping_task = asyncio.create_task(
                self._start_helius_ping_loop()
            )
            logger.info("Helius Sender connection warming started")

    async def start_blockhash_updater(self, interval: float | None = None):
        """Start background task to update recent blockhash."""
        if interval is None:
            interval = self._blockhash_update_interval
            
        logger.info(f"Starting blockhash updater with {interval}s interval")
        while True:
            try:
                blockhash = await self.get_latest_blockhash()
                async with self._blockhash_lock:
                    self._cached_blockhash = blockhash
                logger.debug(f"Updated cached blockhash: {blockhash}")
                await asyncio.sleep(interval)
            except Exception as e:
                logger.warning(f"Blockhash fetch failed: {e!s}")
                await asyncio.sleep(2.0)

    async def get_cached_blockhash(self) -> Hash:
        """Return the most recently cached blockhash."""
        async with self._blockhash_lock:
            if self._cached_blockhash is None:
                logger.warning("No cached blockhash available, fetching fresh one...")
                # Fallback to fresh fetch if cache is empty
                blockhash = await self.get_latest_blockhash()
                self._cached_blockhash = blockhash
                logger.info(f"Fetched fresh blockhash: {blockhash}")
            else:
                logger.debug(f"Using cached blockhash: {self._cached_blockhash}")
            return self._cached_blockhash

    async def get_client(self) -> AsyncClient:
        """Get or create the AsyncClient instance.

        Returns:
            AsyncClient instance
        """
        if self._client is None:
            self._client = AsyncClient(self.rpc_endpoint)
        return self._client

    async def close(self):
        """Close the client connection and stop background tasks."""
        # Stop Helius Sender ping task
        if self._helius_ping_task:
            self._helius_ping_task.cancel()
            try:
                await self._helius_ping_task
            except asyncio.CancelledError:
                pass
            self._helius_ping_task = None
        
        # Close Helius Sender HTTP session
        if self._helius_session:
            await self._helius_session.close()
            self._helius_session = None
        
        # Stop blockhash updater
        if self._blockhash_updater_task:
            self._blockhash_updater_task.cancel()
            try:
                await self._blockhash_updater_task
            except asyncio.CancelledError:
                pass

        if self._client:
            await self._client.close()
            self._client = None

    async def get_health(self) -> str | None:
        body = {
            "jsonrpc": "2.0",
            "id": 1,
            "method": "getHealth",
        }
        result = await self.post_rpc(body)
        if result and "result" in result:
            return result["result"]
        return None

    async def get_account_info(self, pubkey: Pubkey) -> dict[str, Any]:
        """Get account info from the blockchain.

        Args:
            pubkey: Public key of the account

        Returns:
            Account info response

        Raises:
            ValueError: If account doesn't exist or has no data
        """
        client = await self.get_client()
        response = await client.get_account_info(
            pubkey, encoding="base64"
        )  # base64 encoding for account data by default
        if not response.value:
            raise ValueError(f"Account {pubkey} not found")
        return response.value

    async def get_token_account_balance(self, token_account: Pubkey) -> int:
        """Get token balance for an account.

        Args:
            token_account: Token account address

        Returns:
            Token balance as integer
        """
        client = await self.get_client()
        response = await client.get_token_account_balance(token_account)
        if response.value:
            return int(response.value.amount)
        return 0

    async def get_sol_balance(self, pubkey: Pubkey) -> int:
        """Get SOL balance for a wallet account.

        Args:
            pubkey: Public key of the wallet

        Returns:
            SOL balance in lamports
        """
        client = await self.get_client()
        response = await client.get_balance(pubkey)
        return response.value

    async def get_latest_blockhash(self) -> Hash:
        """Get the latest blockhash.

        Returns:
            Recent blockhash as string
        """
        client = await self.get_client()
        response = await client.get_latest_blockhash(commitment=Processed)
        return response.value.blockhash

    async def build_and_send_transaction(
        self,
        instructions: list[Instruction],
        signer_keypair: Keypair,
        skip_preflight: bool = True,
        max_retries: int = 3,
        priority_fee: int | None = None,
        compute_unit_limit: int | None = None,
<<<<<<< HEAD
    ) -> Signature:
=======
        account_data_size_limit: int | None = None,
    ) -> str:
>>>>>>> b6928d1f
        """
        Send a transaction with optional priority fee and compute unit limit.

        Args:
            instructions: List of instructions to include in the transaction.
            signer_keypair: Keypair to sign the transaction.
            skip_preflight: Whether to skip preflight checks.
            max_retries: Maximum number of retry attempts.
            priority_fee: Optional priority fee in microlamports.
            compute_unit_limit: Optional compute unit limit. Defaults to 85,000 if not provided.
            account_data_size_limit: Optional account data size limit in bytes (e.g., 512_000).
                                    Reduces CU cost from 16k to ~128 CU. Must be first instruction.

        Returns:
            Transaction signature.
        """
        client = await self.get_client()

        logger.info(
            f"Priority fee in microlamports: {priority_fee if priority_fee else 0}"
        )

        # Add compute budget instructions if applicable
<<<<<<< HEAD
        fee_instructions = []
        if priority_fee is not None or compute_unit_limit is not None:
=======
        if (
            priority_fee is not None
            or compute_unit_limit is not None
            or account_data_size_limit is not None
        ):
            fee_instructions = []

            if account_data_size_limit is not None:
                fee_instructions.append(
                    set_loaded_accounts_data_size_limit(account_data_size_limit)
                )
                logger.info(f"Account data size limit: {account_data_size_limit} bytes")

>>>>>>> b6928d1f
            # Set compute unit limit (use provided value or default to 85,000)
            cu_limit = compute_unit_limit if compute_unit_limit is not None else 85_000
            fee_instructions.append(set_compute_unit_limit(cu_limit))

            # Set priority fee if provided
            if priority_fee is not None:
                fee_instructions.append(set_compute_unit_price(priority_fee))

        # If Helius Sender is enabled, add tip instruction and send via Sender
        if self.send_method == "helius_sender":
            tip_instruction = self._add_tip_instruction(
                signer_keypair.pubkey(), self.tip_amount_lamports
            )
            # CRITICAL: Order is compute budget → tip → user instructions
            instructions = fee_instructions + [tip_instruction] + instructions
            recent_blockhash = await self.get_cached_blockhash()
            message = Message(instructions, signer_keypair.pubkey())
            transaction = Transaction([signer_keypair], message, recent_blockhash)
            
            for attempt in range(max_retries):
                try:
                    return await self._send_via_helius_sender(transaction)
                except Exception as e:
                    if attempt == max_retries - 1:
                        logger.exception(
                            f"Failed to send transaction via Helius Sender after {max_retries} attempts"
                        )
                        raise
                    wait_time = 2**attempt
                    logger.warning(
                        f"Transaction attempt {attempt + 1} failed: {e!s}, retrying in {wait_time}s"
                    )
                    await asyncio.sleep(wait_time)
        else:
            # Standard flow: just prepend fee instructions
            instructions = fee_instructions + instructions
            recent_blockhash = await self.get_cached_blockhash()
            message = Message(instructions, signer_keypair.pubkey())
            transaction = Transaction([signer_keypair], message, recent_blockhash)

            for attempt in range(max_retries):
                try:
                    tx_opts = TxOpts(
                        skip_preflight=skip_preflight, preflight_commitment=Processed
                    )
                    response = await client.send_transaction(transaction, tx_opts)
                    return response.value

                except Exception as e:
                    if attempt == max_retries - 1:
                        logger.exception(
                            f"Failed to send transaction after {max_retries} attempts"
                        )
                        raise

                    wait_time = 2**attempt
                    logger.warning(
                        f"Transaction attempt {attempt + 1} failed: {e!s}, retrying in {wait_time}s"
                    )
                    await asyncio.sleep(wait_time)

    def _add_tip_instruction(
        self, from_pubkey: Pubkey, tip_amount_lamports: int
    ) -> Instruction:
        """Create a tip transfer instruction to a random Helius tip account.

        Args:
            from_pubkey: Public key of the wallet sending the tip
            tip_amount_lamports: Tip amount in lamports

        Returns:
            Instruction for SOL transfer to tip account
        """
        tip_account = random.choice(HELIUS_TIP_ACCOUNTS)
        return transfer(
            TransferParams(
                from_pubkey=from_pubkey, to_pubkey=tip_account, lamports=tip_amount_lamports
            )
        )

    async def _send_via_helius_sender(self, transaction: Transaction) -> Signature:
        """Send transaction via Helius Sender endpoint.

        Args:
            transaction: Signed transaction to send

        Returns:
            Transaction signature

        Raises:
            Exception: If the transaction fails to send
        """
        # Serialize transaction to base64
        serialized = bytes(transaction)
        base64_tx = base64.b64encode(serialized).decode("utf-8")

        # Prepare JSON-RPC 2.0 request
        request_body = {
            "jsonrpc": "2.0",
            "id": 1,
            "method": "sendTransaction",
            "params": [
                base64_tx,
                {
                    "encoding": "base64",
                    "skipPreflight": True,
                    "maxRetries": 0,
                },
            ],
        }

        # Use persistent session for connection warming
        if not self._helius_session:
            self._helius_session = aiohttp.ClientSession()
        
        try:
            async with self._helius_session.post(
                self._helius_endpoint,
                json=request_body,
                timeout=aiohttp.ClientTimeout(10),
            ) as response:
                # Try to get response body even on error for better debugging
                try:
                    result = await response.json()
                except Exception:
                    # If JSON parsing fails, get text response
                    text_result = await response.text()
                    logger.error(
                        f"Helius Sender HTTP {response.status} error. Response: {text_result[:500]}"
                    )
                    response.raise_for_status()  # Will raise HTTPException
                
                # Check for HTTP errors
                if response.status != 200:
                    error_detail = result.get("error", {}) if isinstance(result, dict) else str(result)
                    logger.error(
                        f"Helius Sender HTTP {response.status} error. Response: {error_detail}"
                    )
                    response.raise_for_status()
                
                # Check for JSON-RPC errors
                if "error" in result:
                    error_msg = result["error"].get("message", "Unknown error")
                    error_code = result["error"].get("code", "N/A")
                    raise Exception(
                        f"Helius Sender JSON-RPC error (code {error_code}): {error_msg}"
                    )

                if "result" not in result:
                    raise Exception(f"Helius Sender response missing result: {result}")

                signature_str = result["result"]
                logger.info(f"Transaction sent via Helius Sender: {signature_str}")
                return Signature.from_string(signature_str)
        except aiohttp.ClientResponseError as e:
            # Include more context about the HTTP error
            logger.error(
                f"Helius Sender HTTP error {e.status}: {e.message}. "
                f"URL: {self._helius_endpoint}"
            )
            raise Exception(f"Helius Sender HTTP {e.status}: {e.message}")
        except aiohttp.ClientError as e:
            logger.error(f"Helius Sender client error: {e!s}")
            raise Exception(f"Helius Sender connection error: {e!s}")

    async def _ping_helius_sender(self) -> bool:
        """Send a ping to the Helius Sender endpoint to keep connection warm.

        Returns:
            True if ping succeeded, False otherwise
        """
        if not self._helius_session:
            return False
        
        try:
            async with self._helius_session.get(
                self._helius_ping_endpoint,
                timeout=aiohttp.ClientTimeout(5),
            ) as response:
                response.raise_for_status()
                logger.debug(f"Helius Sender ping successful: {response.status}")
                return True
        except Exception as e:
            logger.debug(f"Helius Sender ping failed: {e!s}")
            return False

    async def _start_helius_ping_loop(self, interval: float = 45.0) -> None:
        """Start background ping loop to maintain warm connections.

        Args:
            interval: Seconds between pings (default 45s, within 30-60s range)
        """
        logger.info(f"Starting Helius Sender ping loop with {interval}s interval")
        
        # Initial ping to warm connection immediately
        await self._ping_helius_sender()
        
        while True:
            try:
                await asyncio.sleep(interval)
                await self._ping_helius_sender()
            except asyncio.CancelledError:
                logger.debug("Helius Sender ping loop cancelled")
                break
            except Exception as e:
                logger.warning(f"Error in Helius Sender ping loop: {e!s}")
                # Continue pinging even on error
                await asyncio.sleep(5)


    @dataclass
    class ConfirmationResult:
        success: bool
        tx:Signature
        error_message: str | None = None
        block_ts: int | None = None  # Unix epoch milliseconds

        def __str__(self) -> str:
            """String representation of confirmation result."""
            result = f"ConfirmationResult(success={self.success}"
            if self.tx:
                result += f", tx='{self.tx}'"
            if self.error_message:
                result += f", error_message='{self.error_message}'"
            result += ")"
            return result

    async def confirm_transaction(
        self, signature: Signature, commitment: Commitment = Confirmed
    ) -> "SolanaClient.ConfirmationResult":
        """Wait for transaction confirmation and extract error details if any.

        Args:
            signature: Transaction signature to confirm.
            commitment: Confirmation commitment level (e.g., "processed", "confirmed").

        Returns:
            ConfirmationResult: Dataclass containing:
                - success: True if confirmed without RPC error in the response.
                - error_message: Enriched error details if an error was present;
                  includes transaction logMessages when available.
        """
        client = await self.get_client()

        # Wait for confirmation and inspect response for errors
        resp = await client.confirm_transaction(
            signature, commitment=commitment, sleep_seconds=1
        )

        # Fetch transaction once to extract both error details and block time
        error_string = None
        block_time = None
        
        # Extract error from confirmation response
        if resp.value[0].err:
            error_string = str(resp.value[0].err)
        
        # Fetch transaction for additional details (error logs and block time)
        try:
            tx = await client.get_transaction(signature, commitment=commitment)
            if tx and tx.value:
                # Extract block time if available
                if hasattr(tx.value, 'block_time') and tx.value.block_time:
                    block_time = int(tx.value.block_time)
                
                # Extract detailed error messages if transaction failed
                if resp.value[0].err and tx.value.transaction and tx.value.transaction.meta:
                    if tx.value.transaction.meta.log_messages:
                        error_string = str(tx.value.transaction.meta.log_messages)
        except BaseException as e:
            logging.info(
                "client.confirm_transaction - got exception while getting transaction details: %s",
                e
            )

        return SolanaClient.ConfirmationResult(
            success=not resp.value[0].err, 
            tx=signature, 
            error_message=error_string,
            block_ts=block_time
        )

    @retry(
        reraise=True,
        wait=wait_fixed(2),
        stop=stop_after_attempt(5),
        retry=retry_if_not_exception_type(UnconfirmedTxError),
        after=after_log(logging.getLogger(), logging.INFO),
    )
    async def get_transaction(self, signature: str) -> EncodedConfirmedTransactionWithStatusMeta:
        """Fetch a transaction by signature.

        Args:
            signature: Transaction signature

        Returns:
            Parsed RPC response dictionary or None on failure
        """
        client = await self.get_client()
        # Use jsonParsed encoding to access meta fields easily
        resp = await client.get_transaction(
            signature,
            encoding="jsonParsed",
            max_supported_transaction_version=0,
            commitment=Confirmed,
        )
        return resp.value

    async def post_rpc(self, body: dict[str, Any]) -> dict[str, Any] | None:
        """
        Send a raw RPC request to the Solana node.

        Args:
            body: JSON-RPC request body.

        Returns:
            Optional[Dict[str, Any]]: Parsed JSON response, or None if the request fails.
        """
        try:
            async with aiohttp.ClientSession() as session:
                async with session.post(
                    self.rpc_endpoint,
                    json=body,
                    timeout=aiohttp.ClientTimeout(10),  # 10-second timeout
                ) as response:
                    response.raise_for_status()
                    return await response.json()
        except aiohttp.ClientError:
            logger.exception("RPC request failed")
            return None
        except json.JSONDecodeError:
            logger.exception("Failed to decode RPC response")
            return None<|MERGE_RESOLUTION|>--- conflicted
+++ resolved
@@ -5,12 +5,9 @@
 import asyncio
 import base64
 import json
-<<<<<<< HEAD
 import logging
 import random
-=======
 import struct
->>>>>>> b6928d1f
 from typing import Any
 
 import aiohttp
@@ -316,12 +313,8 @@
         max_retries: int = 3,
         priority_fee: int | None = None,
         compute_unit_limit: int | None = None,
-<<<<<<< HEAD
+        account_data_size_limit: int | None = None,
     ) -> Signature:
-=======
-        account_data_size_limit: int | None = None,
-    ) -> str:
->>>>>>> b6928d1f
         """
         Send a transaction with optional priority fee and compute unit limit.
 
@@ -345,10 +338,6 @@
         )
 
         # Add compute budget instructions if applicable
-<<<<<<< HEAD
-        fee_instructions = []
-        if priority_fee is not None or compute_unit_limit is not None:
-=======
         if (
             priority_fee is not None
             or compute_unit_limit is not None
@@ -362,7 +351,6 @@
                 )
                 logger.info(f"Account data size limit: {account_data_size_limit} bytes")
 
->>>>>>> b6928d1f
             # Set compute unit limit (use provided value or default to 85,000)
             cu_limit = compute_unit_limit if compute_unit_limit is not None else 85_000
             fee_instructions.append(set_compute_unit_limit(cu_limit))
